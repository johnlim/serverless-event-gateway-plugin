const merge = require('lodash.merge')
const isEqual = require('lodash.isequal')
const chalk = require('chalk')
const Table = require('cli-table')
const uuidv4 = require('uuid/v4')
const Client = require('./client')

class EGPlugin {
  constructor(serverless, options) {
    this.serverless = serverless
    this.options = options
    this.awsProvider = this.serverless.getProvider('aws')

    this.hooks = {
      'package:initialize': this.prepareFunctions.bind(this),
      'package:compileEvents': this.addUserResource.bind(this),
      'before:deploy:finalize': this.configureEventGateway.bind(this),
      'remove:remove': this.remove.bind(this),
      'gateway:gateway': () => {
        this.serverless.cli.generateCommandsHelp(['gateway'])
      },
      'gateway:emit:emit': this.emitEvent.bind(this),
      'gateway:dashboard:dashboard': this.printDashboard.bind(this)
    }

    this.commands = {
      gateway: {
        usage: 'Interact with the Event Gateway',
        lifecycleEvents: ['gateway'],
        commands: {
          emit: {
            usage: 'Emit event to hosted Event Gateway',
            lifecycleEvents: ['emit'],
            options: {
              event: {
                usage: 'Event you want to emit',
                required: true,
                shortcut: 'e'
              },
              data: {
                usage: 'Data for the event you want to emit',
                required: true,
                shortcut: 'd'
              }
            }
          },
          dashboard: {
            usage: 'Show functions and subscriptions in Space for Event Gateway',
            lifecycleEvents: ['dashboard'],
            options: {
              short: {
                usage: 'Short version of your Event Gateway dashboard',
                shortcut: 'short'
              }
            }
          }
        }
      }
    }

    this.functions = {}

    // Connector functions variables
    this.requiredIAMPolicies = {}
    this.connectorFunctionsOutputs = {}
  }

  setupClient() {
    let url, accessKey, space, configurationUrl, domain

    // Load variables based on app and tenant
    domain = 'slsgateway.com'
    if (process.env.SERVERLESS_PLATFORM_STAGE && process.env.SERVERLESS_PLATFORM_STAGE !== 'prod') {
      domain = `eventgateway-dev.io`
    }

    if (this.serverless.service.app && this.serverless.service.tenant) {
      url = `${this.serverless.service.tenant}-${this.serverless.service.app}.${domain}`
    }

    if (this.serverless.utils.getLocalAccessKey) {
      accessKey = this.serverless.utils.getLocalAccessKey()
    }

    // Load explicit values from sls.yaml configuration
    if (this.serverless.service.custom && this.serverless.service.custom.eventgateway) {
      url = this.serverless.service.custom.eventgateway.url || url
      space = this.serverless.service.custom.eventgateway.space
      configurationUrl = this.serverless.service.custom.eventgateway.configurationUrl
      accessKey = this.serverless.service.custom.eventgateway.accessKey || accessKey
    }

    // Event Gateway Service Client
    this.client = new Client(
      {
        url,
        configurationUrl,
        space,
        accessKey
      },
      this.serverless.service.service,
      this.awsProvider.getStage()
    )
  }

  prepareFunctions() {
    const eventTypes = this.definedEventTypes()

    for (let key in this.serverless.service.functions) {
      if (!this.serverless.service.functions.hasOwnProperty(key)) continue
      const func = this.serverless.service.functions[key]

      // function is not subscribed nor is an authorizer
      if (
        !func.events.find((event) => event.eventgateway) &&
        !eventTypes.find((et) => et.authorizer === func.name)
      ) {
        continue
      }

      if (func.type) {
        // validate connector function
        if (!func.inputs) throw new Error(`No inputs provided for ${func.type} function "${key}".`)

        if (!['awsfirehose', 'awskinesis', 'awssqs'].includes(func.type)) {
          throw new Error(`Unrecognised type "${func.type}" for function "${key}"`)
        }

        const { resourceName, action } = this.connectorFunctionNames(key, func.type)
        if (
          !(
            func.inputs.hasOwnProperty('logicalId') ||
            (func.inputs.hasOwnProperty('arn') && func.inputs.hasOwnProperty(resourceName))
          )
        ) {
          throw new Error(
            `Invalid inputs for ${func.type} function "${key}". ` +
              `You provided ${
                Object.keys(func.inputs).length
                  ? Object.keys(func.inputs)
                      .map((i) => `"${i}"`)
                      .join(', ')
                  : 'none'
              }. ` +
              `Please provide either "logicalId" or both "arn" and "${resourceName}" inputs.`
          )
        }

        if (func.inputs.hasOwnProperty('logicalId')) {
          if (!this.serverless.service.resources.Resources.hasOwnProperty(func.inputs.logicalId)) {
            throw new Error(
              `Could not find resource "${
                func.inputs.logicalId
              }" in "resources" block for "${key}" function.`
            )
          }
          this.requiredIAMPolicies[func.inputs.logicalId] = {
            Effect: 'Allow',
            Action: [action],
            Resource: { 'Fn::GetAtt': [func.inputs.logicalId, 'Arn'] }
          }
          this.connectorFunctionsOutputs = Object.assign(
            this.connectorFunctionsOutputs,
            this.connectorFunctionOutput(key, func.type, { logicalId: func.inputs.logicalId })
          )
        } else if (func.inputs.hasOwnProperty('arn')) {
          this.requiredIAMPolicies[func.inputs.arn] = {
            Effect: 'Allow',
            Action: [action],
            Resource: func.inputs.arn
          }
          this.connectorFunctionsOutputs = Object.assign(
            this.connectorFunctionsOutputs,
            this.connectorFunctionOutput(key, func.type, { arn: func.inputs.arn })
          )
        }

        delete this.serverless.service.functions[key]
      }

      this.functions[key] = Object.assign({}, func)
    }
  }

  async configureEventGateway() {
    this.serverless.cli.consoleLog('')
    this.serverless.cli.consoleLog(chalk.yellow.underline('Event Gateway Plugin'))

    this.setupClient()

    const definedFunctions = this.definedFunctions(await this.fetchStackOutputs())

    // register event type before creating subscriptions
    let registeredEventTypes = await this.client.listServiceEventTypes()
    await this.registerEventTypes(registeredEventTypes, definedFunctions)

    // create, update or delete functions
    let registeredFunctions = await this.client.listServiceFunctions()
    let registeredSubscriptions = await this.client.listServiceSubscriptions()
    let registeredCORS = await this.client.listServiceCORS()
    let functionsToRegister = {} // new functions have to be registered after cleanup otherwise subscription can conflict
    await Promise.all(
      Object.keys(definedFunctions).map(async (key) => {
        const definedFunction = definedFunctions[key]
        const registeredFunction = registeredFunctions.find(
          (f) => f.functionId === definedFunction.functionId
        )
        if (!registeredFunction) {
          functionsToRegister[key] = definedFunction
        } else {
          registeredFunctions = registeredFunctions.filter(
            (f) => f.functionId !== definedFunction.functionId
          )
          await this.updateFunction(
            key,
            definedFunction,
            registeredFunction,
            registeredSubscriptions,
            registeredCORS
          )
        }

        await this.updateEventTypesAuthorizers(definedFunction.functionId)
      })
    )

    await this.cleanupFunctionsAndSubscriptions(
      registeredFunctions,
      registeredSubscriptions,
      registeredEventTypes
    )
    await this.registerFunctions(functionsToRegister)
    await this.cleanupEventTypes(registeredEventTypes, definedFunctions)
    await this.cleanupCORS(registeredCORS)
  }

  registerFunctions(functionsToRegister) {
    return Promise.all(
      Object.keys(functionsToRegister).map((key) => {
        return this.registerFunction(key, functionsToRegister[key])
      })
    )
  }

  async registerFunction(key, fn) {
    await this.client.createFunction({
      functionId: fn.functionId,
      type: fn.type,
      provider: fn.provider
    })
    this.serverless.cli.consoleLog(
      `EventGateway: Function "${key}" registered. (ID: ${fn.functionId})`
    )

    for (let event of fn.events) {
      await this.client.subscribe(event)
      this.serverless.cli.consoleLog(
        `EventGateway: Function "${key}" subscribed to "${event.event || event.eventType}" event.`
      )

      if (event.cors) {
        await this.client.createCORSFromSubscription(event)
      }
    }
  }

  async updateFunction(key, fn, existingFn, registeredSubscriptions, registeredCORS) {
    if (!this.areFunctionsEqual(fn, existingFn)) {
      await this.client.updateFunction({
        functionId: fn.functionId,
        type: fn.type,
        provider: fn.provider
      })
      this.serverless.cli.consoleLog(
        `EventGateway: Function "${key}" updated. (ID: ${fn.functionId})`
      )
    }

    let subscriptions = registeredSubscriptions.filter((s) => s.functionId === fn.functionId)
    for (let event of fn.events) {
      let subscription = subscriptions.find((existing) =>
        this.areSubscriptionsEqual(event, existing)
      )

      if (!subscription) {
        subscription = await this.client.subscribe(event)
        this.serverless.cli.consoleLog(
          `EventGateway: Function "${key}" subscribed to "${event.event || event.eventType}" event.`
        )
      } else {
        subscriptions = subscriptions.filter(
          (s) => s.subscriptionId !== subscription.subscriptionId
        )
      }

      if (event.cors) {
        const cors = registeredCORS.find(
          (c) => c.method === subscription.method && c.path === subscription.path
        )
        if (!cors) {
          await this.client.createCORSFromSubscription(event)
        } else {
          await this.client.updateCORSFromSubscription(event, cors)
        }
      }

      registeredCORS = registeredCORS.filter(
        (c) => !(c.method === subscription.method && c.path === subscription.path)
      )
    }

    // cleanup subscription that are not needed
    await Promise.all(
      subscriptions.map((sub) =>
        this.client
          .unsubscribe(sub)
          .then(() =>
            this.serverless.cli.consoleLog(
              `EventGateway: Function "${key}" unsubscribed from "${sub.event ||
                sub.eventType}" event.`
            )
          )
      )
    )
  }

  updateEventTypesAuthorizers(key) {
    return Promise.all(
      this.definedEventTypes()
        .filter((et) => et.authorizer === key)
        .map((et) => {
          return this.client.updateEventType({
            name: et.name,
            authorizerId: et.authorizer
          })
        })
    )
  }

  // cleanup function and subscription no longer defined in serverless.yaml
  async cleanupFunctionsAndSubscriptions(
    functionsToDelete,
    registeredSubscriptions,
    registeredEventTypes
  ) {
    for (let functionToDelete of functionsToDelete) {
      const subscriptionsToDelete = registeredSubscriptions.filter(
        (s) => s.functionId === functionToDelete.functionId
      )

      await Promise.all(
        subscriptionsToDelete.map((subscriptionToDelete) =>
          this.client.unsubscribe(subscriptionToDelete)
        )
      )

      const eventTypeWithAuth = registeredEventTypes.find(
        (et) => et.authorizerId === functionToDelete.functionId
      )
      if (eventTypeWithAuth) {
        // temporary remove authorizer, the event type will be deleted in the next step
        await this.client.updateEventType({ name: eventTypeWithAuth.name })
      }

      await this.client.deleteFunction({ functionId: functionToDelete.functionId })
      this.serverless.cli.consoleLog(
        `EventGateway: Function "${functionToDelete.functionId}" and it's subscriptions deleted.`
      )
    }
  }

  async cleanupCORS(registeredCORS) {
    return Promise.all(
      registeredCORS.map((cors) => this.client.deleteCORS({ corsId: cors.corsId }))
    )
  }

  async remove() {
    this.setupClient()
    this.serverless.cli.consoleLog('')
    this.serverless.cli.consoleLog(chalk.yellow.underline('Event Gateway Plugin'))

    const subscriptions = await this.client.listServiceSubscriptions()
    const unsubList = subscriptions.map((sub) =>
      this.client.unsubscribe(sub).then(() => {
        this.serverless.cli.consoleLog(
          `EventGateway: Subscription "${sub.eventType}" removed from function: ${sub.functionId}`
        )
      })
    )
    await Promise.all(unsubList)

    const eventTypes = await this.client.listEventTypes()
    const deleteTypesList = eventTypes.map((etype) =>
      this.client.deleteEventType({ name: etype.name }).then(() => {
        this.serverless.cli.consoleLog(`EventGateway: Event Type "${etype.name}" removed.`)
      })
    )
    await Promise.all(deleteTypesList)

    const functions = await this.client.listServiceFunctions()
    const deleteFuncList = functions.map((func) =>
      this.client.deleteFunction({ functionId: func.functionId }).then(() => {
        this.serverless.cli.consoleLog(`EventGateway: Function "${func.functionId}" removed.`)
      })
    )
    await Promise.all(deleteFuncList)
  }

  // event typed defined in custom section
  definedEventTypes() {
    if (this.serverless.service.custom && this.serverless.service.custom.eventTypes) {
      return Object.keys(this.serverless.service.custom.eventTypes).map((name) => {
        const eventTypes = this.serverless.service.custom.eventTypes
        let authorizer

        if (eventTypes[name]) {
          const authorizerName = eventTypes[name].authorizer
          if (authorizerName) {
            if (this.serverless.service.functions[authorizerName]) {
              authorizer = this.serverless.service.functions[authorizerName].name
            } else {
              throw new Error(`Authorizer function "${authorizerName}" is not defined.`)
            }
          }
        }

        return { name, authorizer }
      })
    }
    return []
  }

  // event types used by subscriptions but not defined in custom section
  usedEventTypes(definedFunctions) {
    const definedTypes = this.definedEventTypes()

    const names = {}
    Object.keys(definedFunctions).forEach((key) => {
      const localFunction = definedFunctions[key]
      localFunction.events.forEach((event) => {
        if (event.eventType) {
          names[event.eventType] = true
        }
        if (event.event) {
          if (event.event === 'http') {
            names['http.request'] = true
          } else {
            names[event.event] = true
          }
        }
      })
    })

    const usedTypes = []
    Object.keys(names).forEach((name) => {
      const definedType = definedTypes.find((t) => t.name === name)
      if (!definedType) {
        usedTypes.push({ name })
      }
    })

    return usedTypes
  }

  // register event types defined explicitly in serverless.yaml or used by subscription
  async registerEventTypes(registeredTypes, definedFunctions) {
    const definedTypes = this.definedEventTypes()

    await Promise.all(
      definedTypes.map(async (definedType) => {
        const registeredType = registeredTypes.find((et) => et.name === definedType.name)
        if (!registeredType) {
          try {
            await this.client.createEventType({ name: definedType.name })
            this.serverless.cli.consoleLog(
              `EventGateway: Event Type "${definedType.name}" created.`
            )
          } catch (err) {
            // if event type already exists and it has no metadata assign it to the current service
            if (err.message.includes('already exists')) {
              const eventTypes = await this.client.listEventTypes()
              const eventType = eventTypes.find((et) => et.name === definedType.name)
              if (eventType && !eventType.metadata) {
                await this.client.updateEventType(eventType)
              }
            }
          }
        }
      })
    )

    const usedTypes = this.usedEventTypes(definedFunctions)
    await Promise.all(
      usedTypes.map(async (usedType) => {
        try {
          await this.client.createEventType({ name: usedType.name })
          this.serverless.cli.consoleLog(`EventGateway: Event Type "${usedType.name}" created.`)
        } catch (err) {
          // ignore already existing event type
          if (!err.message.includes('already exists')) {
            throw err
          }
        }
      })
    )
  }

  // cleanup event types defined in EG not in the serverless.yaml
  async cleanupEventTypes(registeredTypes, definedFunctions) {
    const definedTypes = this.definedEventTypes()
    let toRemove = registeredTypes.filter(
      (registeredType) => !definedTypes.find((et) => et.name === registeredType.name)
    )

    const usedTypes = this.usedEventTypes(definedFunctions)
    toRemove = toRemove.filter((registeredType) => {
      const isUsed = usedTypes.find((t) => t.name === registeredType.name)
      return !isUsed
    })

    await Promise.all(
      toRemove.map(async (eventType) => {
        await this.client.deleteEventType({ name: eventType.name })
        this.serverless.cli.consoleLog(`EventGateway: Event Type "${eventType.name}" deleted.`)
      })
    )
  }

  // returns EG function definitions
  definedFunctions(outputs) {
    const funcs = {}

    Object.keys(this.functions).map((key) => {
      const rawFunc = this.functions[key]
      const func = {
        functionId: rawFunc.name,
        type: rawFunc.type || 'awslambda',
        provider: {
          region: this.awsProvider.getRegion(),
          awsAccessKeyId: outputs.EventGatewayUserAccessKey,
          awsSecretAccessKey: outputs.EventGatewayUserSecretKey
        }
      }

      if (func.type === 'awslambda') {
        // remove the function version from the ARN so that it always uses the latest version.
        const outputKey = this.awsProvider.naming.getLambdaVersionOutputLogicalId(key)
        const fullArn = outputs[outputKey]
        const arn = fullArn
          .split(':')
          .slice(0, 7)
          .join(':')

        func.provider.arn = arn
      } else {
        // connector function
        const expectedOutputName = this.connectorFunctionNames(rawFunc.name, rawFunc.type)
          .outputName
        switch (rawFunc.type) {
          case 'awsfirehose':
            if (
              rawFunc.inputs.hasOwnProperty('arn') &&
              rawFunc.inputs.hasOwnProperty('deliveryStreamName')
            ) {
              func.provider.deliveryStreamName = rawFunc.inputs.deliveryStreamName
            } else if (rawFunc.inputs.hasOwnProperty('logicalId')) {
              if (!outputs[expectedOutputName]) {
                throw new Error(`Expected "${expectedOutputName}" in Stack Outputs but not found`)
              }
              func.provider.deliveryStreamName = outputs[expectedOutputName]
            }
            break
          case 'awskinesis':
            if (
              rawFunc.inputs.hasOwnProperty('arn') &&
              rawFunc.inputs.hasOwnProperty('streamName')
            ) {
              func.provider.streamName = rawFunc.inputs.streamName
            } else if (rawFunc.inputs.hasOwnProperty('logicalId')) {
              if (!outputs[expectedOutputName]) {
                throw new Error(`Expected "${expectedOutputName}" in Stack Outputs but not found`)
              }
              func.provider.streamName = outputs[expectedOutputName]
            }
            break
          case 'awssqs':
            if (rawFunc.inputs.hasOwnProperty('arn') && rawFunc.inputs.hasOwnProperty('queueUrl')) {
              func.provider.queueUrl = rawFunc.inputs.queueUrl
            } else if (rawFunc.inputs.hasOwnProperty('logicalId')) {
              if (!outputs[expectedOutputName]) {
                throw new Error(`Expected "${expectedOutputName}" in Stack Outputs but not found`)
              }
              func.provider.queueUrl = outputs[expectedOutputName]
            }
            break
          default:
        }
      }

      func.events = rawFunc.events
        .filter((event) => event.eventgateway)
        .map((event) => event.eventgateway)
      func.events.forEach((event) => (event.functionId = func.functionId))

      funcs[key] = func
    })

    return funcs
  }

  emitEvent() {
    this.setupClient()
    this.client
      .emit({
        eventID: uuidv4(),
        eventType: this.options.event,
        cloudEventsVersion: '0.1',
        source: 'https://github.com/serverless/serverless-event-gateway-plugin',
        contentType: 'application/json',
        data: JSON.parse(this.options.data)
      })
      .then(() => {
        this.serverless.cli.consoleLog(
          chalk.yellow.underline('Event emitted:') + chalk.yellow(` ${this.options.event}`)
        )
        this.serverless.cli.consoleLog(
          chalk.yellow(
            'Run `serverless logs -f <functionName>` to verify your subscribed function was triggered.'
          )
        )
      })
  }

  printDashboard() {
    this.setupClient()
    this.serverless.cli.consoleLog('')
    if (this.options.short) {
      return this.printShortDashboard()
    }
    this.printGatewayInfo()
    this.printEventTypes()
      .then(() => this.printFunctions())
      .then(() => this.printSubscriptions())
      .then(() => this.printCORS())
  }

  async printShortDashboard () {
    const eventTypes = await this.client.listEventTypes()
    const functions = await this.client.listFunctions()
    const subscriptions = await this.client.listSubscriptions()
    const cors = await this.client.listCORS()

    const table = new Table({
      head: ['Event Type', 'Function ID', 'Method', 'Path', 'Allowed Origins', 'Allowed Methods', 'Allowed Headers', 'Allow Credentials'],
      style: { head: ['bold'] }
    })
    const data = []
    functions.forEach(x => data.push({functionId: x.functionId}))
    subscriptions.forEach(x => {
      // Check if another element with functionId as this subscription's functionId exists
      const index = data.findIndex(i => i.functionId === x.functionId)
      if (index > -1) {
        // Update the existing element if found
        const d = data[index]
        return Object.assign(data[index], {eventType: [].concat(data[index].eventType || []).concat(x.eventType), method: [].concat(d.method || []).concat(x.method), path: x.path})
      }
      // Push new element otherwise
      data.push({eventType: [x.eventType], functionId: x.functionId, method: [x.method], path: x.path})
    })
    cors.forEach(x => {
      // Check if another element with exact path as this cors rule exists
      const index = data.findIndex(i => i.path === x.path)
      if (index > -1) {
        // Update the existing element if found
        const d = data[index]
        return Object.assign(data[index], {method: [].concat(d.method || []).concat(x.method), allowedOrigins: [].concat(d.allowedOrigins || []).concat(x.allowedOrigins), allowedMethods: [].concat(d.allowedMethods || []).concat(x.allowedMethods), allowedHeaders: [].concat(d.allowedHeaders || []).concat(x.allowedHeaders), allowCredentials: [].concat(d.allowCredentials || []).concat(x.allowCredentials)})
      }
      // Push new element otherwise
      data.push({method: [x.method], path: x.path, allowedOrigins: x.allowedOrigins, allowedMethods: x.allowedMethods, allowedHeaders: x.allowedHeaders, allowCredentials: x.allowCredentials})
    })
    eventTypes.forEach(x => (data.find(i => i.eventType === x.eventType) < 0) ? data.push({eventType: [x.name]}) : null)
    data.forEach(x => table.push([x.eventType ? Array.from(new Set(x.eventType)) : '', x.functionId || '', x.method ? Array.from(new Set(x.method)).join(', ') : '', x.path || '', x.allowedOrigins ? Array.from(new Set(x.allowedOrigins)).join(', ') : '', x.allowedMethods ? Array.from(new Set(x.allowedMethods)).join(', ') : '', x.allowedHeaders ? Array.from(new Set(x.allowedHeaders)).join(', ') : '', x.allowCredentials ? Array.from(new Set(x.allowCredentials)).join(', ') : '']))

    this.serverless.cli.consoleLog(chalk.bold('Event Gateway dashboard'))
    this.serverless.cli.consoleLog(table.toString())
    this.serverless.cli.consoleLog('')
  }

  printGatewayInfo() {
    this.serverless.cli.consoleLog(chalk.bold('Event Gateway'))
    this.serverless.cli.consoleLog('')
    this.serverless.cli.consoleLog(` Tenant: ${this.serverless.service.tenant}`)
    this.serverless.cli.consoleLog(` App: ${this.serverless.service.app}`)
    this.serverless.cli.consoleLog(` Domain: ${this.client.config.eventsUrl}`)
    this.serverless.cli.consoleLog('')
  }

<<<<<<< HEAD
  printEventTypes () {
    return this.client.listEventTypes().then(eventTypes => {
      const table = new Table({
        head: ['Name', 'Space', 'Authorizer'],
        style: { head: ['bold'] }
      })
      eventTypes.forEach(x => table.push([x.name || '', x.space || '', x.authorizerId || 'null']))
      this.serverless.cli.consoleLog(chalk.bold('Event Types'))
      this.serverless.cli.consoleLog(table.toString())
      this.serverless.cli.consoleLog('')
    })
  }

  printFunctions () {
    return this.client.listFunctions().then(functions => {
=======
  printFunctions() {
    return this.client.listFunctions().then((functions) => {
>>>>>>> 4d8f65c1
      const table = new Table({
        head: ['Function ID', 'Region', 'ARN'],
        style: { head: ['bold'] }
      })
      functions.forEach((f) => {
        table.push([f.functionId || '', f.provider.region || '', f.provider.arn || ''])
      })
      this.serverless.cli.consoleLog(chalk.bold('Functions'))
      this.serverless.cli.consoleLog(table.toString())
      this.serverless.cli.consoleLog('')
    })
  }

  printSubscriptions() {
    return this.client.listSubscriptions().then((subscriptions) => {
      const table = new Table({
        head: ['Event', 'Type', 'Function ID', 'Method', 'Path'],
        style: { head: ['bold'] }
      })
<<<<<<< HEAD
      subscriptions.forEach(s => {
        table.push([s.eventType || '', s.type || '', s.functionId || '', s.method || '', s.path || ''])
=======
      subscriptions.forEach((s) => {
        table.push([s.event || '', s.functionId || '', s.method || '', s.path || ''])
>>>>>>> 4d8f65c1
      })
      this.serverless.cli.consoleLog(chalk.bold('Subscriptions'))
      this.serverless.cli.consoleLog(table.toString())
      this.serverless.cli.consoleLog('')
    })
  }

<<<<<<< HEAD
  printCORS () {
    return this.client.listCORS()
      .then(corsConfigs => {
        const table = new Table({
          head: ['Method', 'Path', 'Origins', 'Methods', 'Headers', 'Allow Credentials'],
          style: { head: ['bold'] }
        })
        corsConfigs.forEach(cors => table.push([cors.method || '', cors.path || '', cors.allowedOrigins.join(', ') || '', cors.allowedMethods.join(', ') || '', cors.allowedHeaders.join(', ') || '', JSON.stringify(cors.allowCredentials)]))
        this.serverless.cli.consoleLog(chalk.bold('CORS'))
        this.serverless.cli.consoleLog(table.toString())
        this.serverless.cli.consoleLog('')
      })
  }

  connectorFunctionOutput (name, type, { logicalId, arn }) {
=======
  connectorFunctionOutput(name, type, { logicalId, arn }) {
>>>>>>> 4d8f65c1
    const names = this.connectorFunctionNames(name, type)
    const outObject = {}
    outObject[names.outputName] = {
      Value: arn || { Ref: logicalId },
      Description: `${names.resourceName} for ${name} connector function.`
    }

    return outObject
  }

  connectorFunctionNames(name, type) {
    let resourceName
    let action
    switch (type) {
      case 'awsfirehose':
        resourceName = 'deliveryStreamName'
        action = 'firehose:PutRecord'
        break
      case 'awskinesis':
        resourceName = 'streamName'
        action = 'kinesis:PutRecord'
        break
      case 'awssqs':
        resourceName = 'queueUrl'
        action = 'sqs:SendMessage'
        break
      default:
        resourceName = ''
        action = ''
    }
    return {
      outputName:
        name.charAt(0).toUpperCase() +
        name.substr(1) +
        resourceName.charAt(0).toUpperCase() +
        resourceName.substr(1),
      resourceName,
      action
    }
  }

  async addUserResource() {
    const functionResources = Object.keys(this.functions)
      .filter((key) => !this.functions[key].type)
      .map((key) => {
        return {
          'Fn::GetAtt': [this.awsProvider.naming.getLambdaLogicalId(key), 'Arn']
        }
      })

    const policyStatement = Object.values(this.requiredIAMPolicies)
    if (functionResources.length) {
      policyStatement.push({
        Effect: 'Allow',
        Action: ['lambda:InvokeFunction'],
        Resource: functionResources
      })
    }

    if (policyStatement.length === 0) return

    merge(this.serverless.service.provider.compiledCloudFormationTemplate.Resources, {
      EventGatewayUser: {
        Type: 'AWS::IAM::User'
      },
      EventGatewayUserPolicy: {
        Type: 'AWS::IAM::ManagedPolicy',
        Properties: {
          Description: 'This policy allows Custom plugin to gather data on IAM users',
          PolicyDocument: {
            Version: '2012-10-17',
            Statement: policyStatement
          },
          Users: [
            {
              Ref: 'EventGatewayUser'
            }
          ]
        }
      },
      EventGatewayUserKeys: {
        Type: 'AWS::IAM::AccessKey',
        Properties: {
          UserName: {
            Ref: 'EventGatewayUser'
          }
        }
      }
    })

    merge(
      this.serverless.service.provider.compiledCloudFormationTemplate.Outputs,
      Object.assign(this.connectorFunctionsOutputs, {
        EventGatewayUserAccessKey: {
          Value: {
            Ref: 'EventGatewayUserKeys'
          },
          Description: 'Access Key ID of Custom User'
        },
        EventGatewayUserSecretKey: {
          Value: {
            'Fn::GetAtt': ['EventGatewayUserKeys', 'SecretAccessKey']
          },
          Description: 'Secret Key of Custom User'
        }
      })
    )
  }

  async fetchStackOutputs() {
    let data
    try {
      data = await this.awsProvider.request(
        'CloudFormation',
        'describeStacks',
        { StackName: this.awsProvider.naming.getStackName() },
        this.awsProvider.getStage(),
        this.awsProvider.getRegion()
      )
    } catch (err) {
      throw new Error('Error during fetching information about stack.')
    }

    const stack = data.Stacks.pop()
    if (!stack) {
      throw new Error('Unable to fetch CloudFormation stack information.')
    }

    const outputs = stack.Outputs.reduce((agg, current) => {
      if (current.OutputKey && current.OutputValue) {
        agg[current.OutputKey] = current.OutputValue
      }
      return agg
    }, {})

    return outputs
  }

  areSubscriptionsEqual(newSub, existing) {
    const toUpperCase = (str) => (str instanceof String ? str.toUpperCase() : str)

    if (existing.path !== eventPath(newSub, this.client.config.space)) {
      return false
    }

    if (newSub.event) {
      if (newSub.event === 'http') {
        return (
          existing.type === 'sync' &&
          existing.eventType === 'http.request' &&
          toUpperCase(existing.method) === toUpperCase(newSub.method)
        )
      } else {
        return (
          existing.type === 'async' &&
          existing.eventType === newSub.event &&
          toUpperCase(existing.method) === 'POST'
        )
      }
    }

    return (
      existing.type === newSub.type &&
      existing.eventType === newSub.eventType &&
      toUpperCase(existing.method) === (toUpperCase(newSub.method) || 'POST')
    )
  }

  areFunctionsEqual(newFunc, existing) {
    return newFunc.type === existing.type && isEqual(newFunc.provider, existing.provider)
  }
}

function eventPath(event, space) {
  let path = event.path || '/'

  if (!path.startsWith('/')) {
    path = '/' + path
  }

  return `/${space}${path}`
}

module.exports = EGPlugin<|MERGE_RESOLUTION|>--- conflicted
+++ resolved
@@ -696,7 +696,6 @@
     this.serverless.cli.consoleLog('')
   }
 
-<<<<<<< HEAD
   printEventTypes () {
     return this.client.listEventTypes().then(eventTypes => {
       const table = new Table({
@@ -712,10 +711,6 @@
 
   printFunctions () {
     return this.client.listFunctions().then(functions => {
-=======
-  printFunctions() {
-    return this.client.listFunctions().then((functions) => {
->>>>>>> 4d8f65c1
       const table = new Table({
         head: ['Function ID', 'Region', 'ARN'],
         style: { head: ['bold'] }
@@ -735,13 +730,8 @@
         head: ['Event', 'Type', 'Function ID', 'Method', 'Path'],
         style: { head: ['bold'] }
       })
-<<<<<<< HEAD
       subscriptions.forEach(s => {
         table.push([s.eventType || '', s.type || '', s.functionId || '', s.method || '', s.path || ''])
-=======
-      subscriptions.forEach((s) => {
-        table.push([s.event || '', s.functionId || '', s.method || '', s.path || ''])
->>>>>>> 4d8f65c1
       })
       this.serverless.cli.consoleLog(chalk.bold('Subscriptions'))
       this.serverless.cli.consoleLog(table.toString())
@@ -749,7 +739,6 @@
     })
   }
 
-<<<<<<< HEAD
   printCORS () {
     return this.client.listCORS()
       .then(corsConfigs => {
@@ -765,9 +754,6 @@
   }
 
   connectorFunctionOutput (name, type, { logicalId, arn }) {
-=======
-  connectorFunctionOutput(name, type, { logicalId, arn }) {
->>>>>>> 4d8f65c1
     const names = this.connectorFunctionNames(name, type)
     const outObject = {}
     outObject[names.outputName] = {
